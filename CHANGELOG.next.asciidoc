--- conflicted
+++ resolved
@@ -178,11 +178,8 @@
 - Prevent complete loss of long request trace data. {issue}37826[37826] {pull}37836[37836]
 - Added experimental version of the Websocket Input. {pull}37774[37774]
 - Add support for PEM-based Okta auth in CEL. {pull}37813[37813]
-<<<<<<< HEAD
 - Add ETW input. {pull}36915[36915]
-=======
 - Update CEL mito extensions to v1.9.0 to add keys/values helper. {pull}[]
->>>>>>> 51745a0a
 
 *Auditbeat*
 
